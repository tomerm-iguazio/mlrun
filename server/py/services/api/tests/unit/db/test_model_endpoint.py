--- conflicted
+++ resolved
@@ -13,11 +13,8 @@
 # limitations under the License.
 #
 
-<<<<<<< HEAD
-=======
 from datetime import datetime
 
->>>>>>> 5b496237
 import pytest
 
 import mlrun
