--- conflicted
+++ resolved
@@ -510,11 +510,7 @@
             name_column = mm_schemas.MetricData.METRIC_NAME
 
         grouped_by_fields.append(name_column)
-<<<<<<< HEAD
-        #  groupby has different behavior for category columns
-=======
         # groupby has different behavior for category columns
->>>>>>> dc97a96b
         df["endpoint_id"] = df["endpoint_id"].astype(str)
         grouped_by_df = df.groupby("endpoint_id")
         grouped_dict = grouped_by_df.apply(
@@ -572,11 +568,7 @@
             name_column = mm_schemas.MetricData.METRIC_NAME
         columns_to_zip.insert(1, name_column)
 
-<<<<<<< HEAD
-        #  groupby has different behavior for category columns
-=======
         # groupby has different behavior for category columns
->>>>>>> dc97a96b
         df["endpoint_id"] = df["endpoint_id"].astype(str)
         df["event_values"] = list(zip(*[df[col] for col in columns_to_zip]))
         grouped_by_event_values = df.groupby("endpoint_id")["event_values"].apply(set)
