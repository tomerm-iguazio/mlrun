# Copyright 2023 Iguazio
#
# Licensed under the Apache License, Version 2.0 (the "License");
# you may not use this file except in compliance with the License.
# You may obtain a copy of the License at
#
#   http://www.apache.org/licenses/LICENSE-2.0
#
# Unless required by applicable law or agreed to in writing, software
# distributed under the License is distributed on an "AS IS" BASIS,
# WITHOUT WARRANTIES OR CONDITIONS OF ANY KIND, either express or implied.
# See the License for the specific language governing permissions and
# limitations under the License.

import time

import boto3
from boto3.s3.transfer import TransferConfig
from fsspec.registry import get_filesystem_class

import mlrun.errors

from .base import DataStore, FileStats, get_range, makeDatastoreSchemaSanitizer


class S3Store(DataStore):
    using_bucket = True

    def __init__(self, parent, schema, name, endpoint="", secrets: dict = None):
        super().__init__(parent, name, schema, endpoint, secrets)
        # will be used in case user asks to assume a role and work through fsspec
        self._temp_credentials = None
        region = None

        self.headers = None

        access_key_id = self._get_secret_or_env("AWS_ACCESS_KEY_ID")
        secret_key = self._get_secret_or_env("AWS_SECRET_ACCESS_KEY")
        endpoint_url = self._get_secret_or_env("S3_ENDPOINT_URL")
        force_non_anonymous = self._get_secret_or_env("S3_NON_ANONYMOUS")
        profile_name = self._get_secret_or_env("AWS_PROFILE")
        assume_role_arn = self._get_secret_or_env("MLRUN_AWS_ROLE_ARN")

        self.config = TransferConfig(
            multipart_threshold=1024 * 1024 * 25,
            max_concurrency=10,
            multipart_chunksize=1024 * 1024 * 25,
<<<<<<< HEAD
            use_threads=True,
=======
>>>>>>> f6daa3aa
        )

        # If user asks to assume a role, this needs to go through the STS client and retrieve temporary creds
        if assume_role_arn:
            client = boto3.client(
                "sts", aws_access_key_id=access_key_id, aws_secret_access_key=secret_key
            )
            self._temp_credentials = client.assume_role(
                RoleArn=assume_role_arn, RoleSessionName="assumeRoleSession"
            ).get("Credentials")
            if not self._temp_credentials:
                raise mlrun.errors.MLRunInvalidArgumentError(
                    f"cannot assume role {assume_role_arn}"
                )

            self.s3 = boto3.resource(
                "s3",
                region_name=region,
                aws_access_key_id=self._temp_credentials["AccessKeyId"],
                aws_secret_access_key=self._temp_credentials["SecretAccessKey"],
                aws_session_token=self._temp_credentials["SessionToken"],
                endpoint_url=endpoint_url,
            )
            return

        # User asked for a profile to be used. We don't use access-key or secret-key for this, since the
        # parameters should be in the ~/.aws/credentials file for this to work
        if profile_name:
            session = boto3.session.Session(profile_name=profile_name)
            self.s3 = session.resource(
                "s3",
                region_name=region,
                endpoint_url=endpoint_url,
            )
            return

        if access_key_id or secret_key or force_non_anonymous:
            self.s3 = boto3.resource(
                "s3",
                region_name=region,
                aws_access_key_id=access_key_id,
                aws_secret_access_key=secret_key,
                endpoint_url=endpoint_url,
            )
        else:
            # from env variables
            self.s3 = boto3.resource(
                "s3", region_name=region, endpoint_url=endpoint_url
            )
            # If not using credentials, boto will still attempt to sign the requests, and will fail any operations
            # due to no credentials found. These commands disable signing and allow anonymous mode (same as
            # anon in the storage_options when working with fsspec).
            from botocore.handlers import disable_signing

            self.s3.meta.client.meta.events.register(
                "choose-signer.s3.*", disable_signing
            )

    def get_spark_options(self):
        res = {}
        st = self.get_storage_options()
        if st.get("key"):
            res["spark.hadoop.fs.s3a.access.key"] = st.get("key")
        if st.get("secret"):
            res["spark.hadoop.fs.s3a.secret.key"] = st.get("secret")
        if st.get("endpoint_url"):
            res["spark.hadoop.fs.s3a.endpoint"] = st.get("endpoint_url")
        if st.get("profile"):
            res["spark.hadoop.fs.s3a.aws.profile"] = st.get("profile")
        return res

    @property
    def filesystem(self):
        """return fsspec file system object, if supported"""
        if self._filesystem:
            return self._filesystem
        try:
            import s3fs  # noqa
        except ImportError as exc:
            raise ImportError("AWS s3fs not installed") from exc
        filesystem_class = get_filesystem_class(protocol=self.kind)
        self._filesystem = makeDatastoreSchemaSanitizer(
            filesystem_class,
            using_bucket=self.using_bucket,
            **self.get_storage_options(),
        )
        return self._filesystem

    def get_storage_options(self):
        force_non_anonymous = self._get_secret_or_env("S3_NON_ANONYMOUS")
        profile = self._get_secret_or_env("AWS_PROFILE")
        endpoint_url = self._get_secret_or_env("S3_ENDPOINT_URL")
        access_key_id = self._get_secret_or_env("AWS_ACCESS_KEY_ID")
        secret = self._get_secret_or_env("AWS_SECRET_ACCESS_KEY")

        if self._temp_credentials:
            access_key_id = self._temp_credentials["AccessKeyId"]
            secret = self._temp_credentials["SecretAccessKey"]
            token = self._temp_credentials["SessionToken"]
        else:
            token = None

        storage_options = dict(
            anon=not (force_non_anonymous or (access_key_id and secret)),
            key=access_key_id,
            secret=secret,
            token=token,
        )

        if endpoint_url:
            client_kwargs = {"endpoint_url": endpoint_url}
            storage_options["client_kwargs"] = client_kwargs

        if profile:
            storage_options["profile"] = profile

        return self._sanitize_storage_options(storage_options)

    @property
    def spark_url(self):
        return f"s3a://{self.endpoint}"

    def get_bucket_and_key(self, key):
        path = self._join(key)[1:]
        return self.endpoint, path

    def upload(self, key, src_path):
        bucket, key = self.get_bucket_and_key(key)
        self.s3.Bucket(bucket).upload_file(src_path, key, Config=self.config)

    def get(self, key, size=None, offset=0):
        bucket, key = self.get_bucket_and_key(key)
        obj = self.s3.Object(bucket, key)
        if size or offset:
            return obj.get(Range=get_range(size, offset))["Body"].read()
        return obj.get()["Body"].read()

    def put(self, key, data, append=False):
        bucket, key = self.get_bucket_and_key(key)
        self.s3.Object(bucket, key).put(Body=data)

    def stat(self, key):
        bucket, key = self.get_bucket_and_key(key)
        obj = self.s3.Object(bucket, key)
        size = obj.content_length
        modified = obj.last_modified
        return FileStats(size, time.mktime(modified.timetuple()))

    def listdir(self, key):
        bucket, key = self.get_bucket_and_key(key)
        if not key.endswith("/"):
            key += "/"
        # Object names is S3 are not fully following filesystem semantics - they do not start with /, even for
        # "absolute paths". Therefore, we are removing leading / from path filter.
        if key.startswith("/"):
            key = key[1:]
        key_length = len(key)
        bucket = self.s3.Bucket(bucket)
        return [obj.key[key_length:] for obj in bucket.objects.filter(Prefix=key)]

    def rm(self, path, recursive=False, maxdepth=None):
        bucket, key = self.get_bucket_and_key(path)
        path = f"{bucket}/{key}"
        #  In order to raise an error if there is connection error, ML-7056.
        self.filesystem.exists(path=path)
        self.filesystem.rm(path=path, recursive=recursive, maxdepth=maxdepth)


def parse_s3_bucket_and_key(s3_path):
    try:
        path_parts = s3_path.replace("s3://", "").split("/")
        bucket = path_parts.pop(0)
        key = "/".join(path_parts)
    except Exception as exc:
        raise mlrun.errors.MLRunInvalidArgumentError(
            "failed to parse s3 bucket and key"
        ) from exc

    return bucket, key<|MERGE_RESOLUTION|>--- conflicted
+++ resolved
@@ -45,10 +45,6 @@
             multipart_threshold=1024 * 1024 * 25,
             max_concurrency=10,
             multipart_chunksize=1024 * 1024 * 25,
-<<<<<<< HEAD
-            use_threads=True,
-=======
->>>>>>> f6daa3aa
         )
 
         # If user asks to assume a role, this needs to go through the STS client and retrieve temporary creds
