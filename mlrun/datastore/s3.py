# Copyright 2023 Iguazio
#
# Licensed under the Apache License, Version 2.0 (the "License");
# you may not use this file except in compliance with the License.
# You may obtain a copy of the License at
#
#   http://www.apache.org/licenses/LICENSE-2.0
#
# Unless required by applicable law or agreed to in writing, software
# distributed under the License is distributed on an "AS IS" BASIS,
# WITHOUT WARRANTIES OR CONDITIONS OF ANY KIND, either express or implied.
# See the License for the specific language governing permissions and
# limitations under the License.

import time

import boto3
from boto3.s3.transfer import TransferConfig
from fsspec.registry import get_filesystem_class

import mlrun.errors

from .base import DataStore, FileStats, get_range, makeDatastoreSchemaSanitizer


class S3Store(DataStore):
    using_bucket = True

    def __init__(self, parent, schema, name, endpoint="", secrets: dict = None):
        super().__init__(parent, name, schema, endpoint, secrets)
        # will be used in case user asks to assume a role and work through fsspec
        self._temp_credentials = None
        region = None

        self.headers = None

        access_key_id = self._get_secret_or_env("AWS_ACCESS_KEY_ID")
        secret_key = self._get_secret_or_env("AWS_SECRET_ACCESS_KEY")
        endpoint_url = self._get_secret_or_env("S3_ENDPOINT_URL")
        force_non_anonymous = self._get_secret_or_env("S3_NON_ANONYMOUS")
        profile_name = self._get_secret_or_env("AWS_PROFILE")
        assume_role_arn = self._get_secret_or_env("MLRUN_AWS_ROLE_ARN")

        self.config = TransferConfig(
            multipart_threshold=1024 * 1024 * 25,
            max_concurrency=10,
            multipart_chunksize=1024 * 1024 * 25,
            use_threads=True,
        )

        # If user asks to assume a role, this needs to go through the STS client and retrieve temporary creds
        if assume_role_arn:
            client = boto3.client(
                "sts", aws_access_key_id=access_key_id, aws_secret_access_key=secret_key
            )
            self._temp_credentials = client.assume_role(
                RoleArn=assume_role_arn, RoleSessionName="assumeRoleSession"
            ).get("Credentials")
            if not self._temp_credentials:
                raise mlrun.errors.MLRunInvalidArgumentError(
                    f"cannot assume role {assume_role_arn}"
                )

            self.s3 = boto3.resource(
                "s3",
                region_name=region,
                aws_access_key_id=self._temp_credentials["AccessKeyId"],
                aws_secret_access_key=self._temp_credentials["SecretAccessKey"],
                aws_session_token=self._temp_credentials["SessionToken"],
                endpoint_url=endpoint_url,
            )
            return

        # User asked for a profile to be used. We don't use access-key or secret-key for this, since the
        # parameters should be in the ~/.aws/credentials file for this to work
        if profile_name:
            session = boto3.session.Session(profile_name=profile_name)
            self.s3 = session.resource(
                "s3",
                region_name=region,
                endpoint_url=endpoint_url,
            )
            return

        if access_key_id or secret_key or force_non_anonymous:
            self.s3 = boto3.resource(
                "s3",
                region_name=region,
                aws_access_key_id=access_key_id,
                aws_secret_access_key=secret_key,
                endpoint_url=endpoint_url,
            )
        else:
            # from env variables
            self.s3 = boto3.resource(
                "s3", region_name=region, endpoint_url=endpoint_url
            )
            # If not using credentials, boto will still attempt to sign the requests, and will fail any operations
            # due to no credentials found. These commands disable signing and allow anonymous mode (same as
            # anon in the storage_options when working with fsspec).
            from botocore.handlers import disable_signing

            self.s3.meta.client.meta.events.register(
                "choose-signer.s3.*", disable_signing
            )
<<<<<<< HEAD
        self.config = TransferConfig(
            multipart_threshold=1024 * 1024 * 25,
            max_concurrency=10,
            multipart_chunksize=1024 * 1024 * 25,
            use_threads=True,
        )
=======
>>>>>>> b55940ca

    def get_spark_options(self):
        res = {}
        st = self.get_storage_options()
        if st.get("key"):
            res["spark.hadoop.fs.s3a.access.key"] = st.get("key")
        if st.get("secret"):
            res["spark.hadoop.fs.s3a.secret.key"] = st.get("secret")
        if st.get("endpoint_url"):
            res["spark.hadoop.fs.s3a.endpoint"] = st.get("endpoint_url")
        if st.get("profile"):
            res["spark.hadoop.fs.s3a.aws.profile"] = st.get("profile")
        return res

    @property
    def filesystem(self):
        """return fsspec file system object, if supported"""
        if self._filesystem:
            return self._filesystem
        try:
            import s3fs  # noqa
        except ImportError as exc:
            raise ImportError("AWS s3fs not installed") from exc
        filesystem_class = get_filesystem_class(protocol=self.kind)
        self._filesystem = makeDatastoreSchemaSanitizer(
            filesystem_class,
            using_bucket=self.using_bucket,
            **self.get_storage_options(),
        )
        return self._filesystem

    def get_storage_options(self):
        force_non_anonymous = self._get_secret_or_env("S3_NON_ANONYMOUS")
        profile = self._get_secret_or_env("AWS_PROFILE")
        endpoint_url = self._get_secret_or_env("S3_ENDPOINT_URL")
        access_key_id = self._get_secret_or_env("AWS_ACCESS_KEY_ID")
        secret = self._get_secret_or_env("AWS_SECRET_ACCESS_KEY")

        if self._temp_credentials:
            access_key_id = self._temp_credentials["AccessKeyId"]
            secret = self._temp_credentials["SecretAccessKey"]
            token = self._temp_credentials["SessionToken"]
        else:
            token = None

        storage_options = dict(
            anon=not (force_non_anonymous or (access_key_id and secret)),
            key=access_key_id,
            secret=secret,
            token=token,
        )

        if endpoint_url:
            client_kwargs = {"endpoint_url": endpoint_url}
            storage_options["client_kwargs"] = client_kwargs

        if profile:
            storage_options["profile"] = profile

        return self._sanitize_storage_options(storage_options)

    @property
    def spark_url(self):
        return f"s3a://{self.endpoint}"

    def get_bucket_and_key(self, key):
        path = self._join(key)[1:]
        return self.endpoint, path

    def upload(self, key, src_path):
        bucket, key = self.get_bucket_and_key(key)
        self.s3.Bucket(bucket).upload_file(src_path, key, Config=self.config)

    def get(self, key, size=None, offset=0):
        bucket, key = self.get_bucket_and_key(key)
        obj = self.s3.Object(bucket, key)
        if size or offset:
            return obj.get(Range=get_range(size, offset))["Body"].read()
        return obj.get()["Body"].read()

    def put(self, key, data, append=False):
        bucket, key = self.get_bucket_and_key(key)
        self.s3.Object(bucket, key).put(Body=data)

    def stat(self, key):
        bucket, key = self.get_bucket_and_key(key)
        obj = self.s3.Object(bucket, key)
        size = obj.content_length
        modified = obj.last_modified
        return FileStats(size, time.mktime(modified.timetuple()))

    def listdir(self, key):
        bucket, key = self.get_bucket_and_key(key)
        if not key.endswith("/"):
            key += "/"
        # Object names is S3 are not fully following filesystem semantics - they do not start with /, even for
        # "absolute paths". Therefore, we are removing leading / from path filter.
        if key.startswith("/"):
            key = key[1:]
        key_length = len(key)
        bucket = self.s3.Bucket(bucket)
        return [obj.key[key_length:] for obj in bucket.objects.filter(Prefix=key)]

    def rm(self, path, recursive=False, maxdepth=None):
        bucket, key = self.get_bucket_and_key(path)
        path = f"{bucket}/{key}"
        #  In order to raise an error if there is connection error, ML-7056.
        self.filesystem.exists(path=path)
        self.filesystem.rm(path=path, recursive=recursive, maxdepth=maxdepth)


def parse_s3_bucket_and_key(s3_path):
    try:
        path_parts = s3_path.replace("s3://", "").split("/")
        bucket = path_parts.pop(0)
        key = "/".join(path_parts)
    except Exception as exc:
        raise mlrun.errors.MLRunInvalidArgumentError(
            "failed to parse s3 bucket and key"
        ) from exc

    return bucket, key<|MERGE_RESOLUTION|>--- conflicted
+++ resolved
@@ -103,15 +103,6 @@
             self.s3.meta.client.meta.events.register(
                 "choose-signer.s3.*", disable_signing
             )
-<<<<<<< HEAD
-        self.config = TransferConfig(
-            multipart_threshold=1024 * 1024 * 25,
-            max_concurrency=10,
-            multipart_chunksize=1024 * 1024 * 25,
-            use_threads=True,
-        )
-=======
->>>>>>> b55940ca
 
     def get_spark_options(self):
         res = {}
