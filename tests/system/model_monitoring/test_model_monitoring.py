--- conflicted
+++ resolved
@@ -67,12 +67,11 @@
             tsdb_connection=mlrun.mlconf.model_endpoint_monitoring.tsdb_connection,
         )
 
-<<<<<<< HEAD
     def _generate_event(
-        self,
-        endpoint_id,
-        result_name,
-        app_name="my_app",
+            self,
+            endpoint_id,
+            result_name,
+            app_name="my_app",
     ):
         result_kind = 0
         start_infer_time = datetime.isoformat(datetime(2024, 1, 1, tzinfo=timezone.utc))
@@ -161,11 +160,8 @@
             [result.name for result in metrics_by_endpoint["mep_uid2"]]
         )
 
-    def test_clear_endpoint(self):
-=======
     @pytest.mark.parametrize("by_uid", [True, False])
     def test_clear_endpoint(self, by_uid):
->>>>>>> 0b5788c2
         """Validates the process of create and delete a basic model endpoint"""
         db = mlrun.get_run_db()
         model_endpoint = self._mock_random_endpoint("testing")
