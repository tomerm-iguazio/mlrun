# Copyright 2023 Iguazio
#
# Licensed under the Apache License, Version 2.0 (the "License");
# you may not use this file except in compliance with the License.
# You may obtain a copy of the License at
#
#   http://www.apache.org/licenses/LICENSE-2.0
#
# Unless required by applicable law or agreed to in writing, software
# distributed under the License is distributed on an "AS IS" BASIS,
# WITHOUT WARRANTIES OR CONDITIONS OF ANY KIND, either express or implied.
# See the License for the specific language governing permissions and
# limitations under the License.
import json
import os
import pickle
import string
from datetime import datetime, timedelta, timezone
from random import choice, randint, uniform
from time import monotonic, sleep
from typing import Optional, Union

import fsspec
import numpy as np
import pandas as pd
import pytest
import v3iofs
from sklearn.datasets import load_diabetes, load_iris, make_classification
from sklearn.linear_model import LinearRegression
from sklearn.model_selection import train_test_split
from sklearn.svm import SVC

import mlrun.artifacts.model
import mlrun.common.schemas.model_monitoring
import mlrun.common.schemas.model_monitoring.constants as mm_constants
import mlrun.feature_store
import mlrun.model_monitoring.api
import mlrun.runtimes.mounts
import mlrun.runtimes.utils
import mlrun.serving.routers
import mlrun.utils
from mlrun.model import BaseMetadata
from mlrun.model_monitoring.helpers import get_result_instance_fqn
from mlrun.runtimes import BaseRuntime
from mlrun.utils import generate_artifact_uri
from mlrun.utils.v3io_clients import get_frames_client
from tests.system.base import TestMLRunSystem

_MLRUN_MODEL_MONITORING_DB = "mysql+pymysql://root@mlrun-db:3306/mlrun_model_monitoring"


# Marked as enterprise because of v3io mount and pipelines
@TestMLRunSystem.skip_test_if_env_not_configured
@pytest.mark.enterprise
@pytest.mark.model_monitoring
class TestModelEndpointsOperations(TestMLRunSystem):
    """Applying basic model endpoint CRUD operations through MLRun API"""

    project_name = "mm-app-project"

    def setup_method(self, method):
        super().setup_method(method)
        if method.__name__ in [
            "test_list_endpoints_without_creds",
            "test_get_model_endpoint_metrics",
        ]:
            return
        self.project.set_model_monitoring_credentials(
            stream_path=mlrun.mlconf.model_endpoint_monitoring.stream_connection,
            tsdb_connection=mlrun.mlconf.model_endpoint_monitoring.tsdb_connection,
        )

    def _generate_event(
        self,
        endpoint_id,
        event_name,
        event_kind="result",
        app_name="my_app",
    ):
        start_infer_time = datetime.isoformat(datetime(2024, 1, 1, tzinfo=timezone.utc))
        end_infer_time = datetime.isoformat(
            datetime(2024, 1, 1, second=1, tzinfo=timezone.utc)
        )
        event_value = 123
        event_name_key = f"{event_kind}_name"
        event_value_key = f"{event_kind}_value"
        if event_kind == "result":
            extra_kwargs = {
                "result_kind": 0,
                "result_status": 0,
                "result_extra_data": """{}""",
            }
        else:
            extra_kwargs = {}
        data = {
            "endpoint_id": endpoint_id,
            "application_name": app_name,
            event_name_key: event_name,
            "event_kind": event_kind,
            "start_infer_time": start_infer_time,
            "end_infer_time": end_infer_time,
            event_value_key: event_value,
            **extra_kwargs,
        }
        return data

<<<<<<< HEAD
    @pytest.mark.skipif(
        "MLRUN_MODEL_ENDPOINT_MONITORING__TSDB_CONNECTION"
        not in TestMLRunSystem._get_env_from_file(),
        reason="MLRUN_MODEL_ENDPOINT_MONITORING__TSDB_CONNECTION not defined",
    )
    @pytest.mark.parametrize("use_v3io_tsdb_connector", [True, False])
    def test_get_model_endpoint_metrics(self, use_v3io_tsdb_connector):
        if use_v3io_tsdb_connector:
            tsdb_connection_string = "v3io"
        else:
            tsdb_connection_string = (
                mlrun.mlconf.model_endpoint_monitoring.tsdb_connection
            )
            if not tsdb_connection_string.startswith("taosws://"):
                pytest.skip(
                    "taosws:// is not set as MLRUN_MODEL_ENDPOINT_MONITORING__TSDB_CONNECTION, skipping."
                )
        tsdb_client = mlrun.model_monitoring.get_tsdb_connector(
            project=self.project_name,
            tsdb_connection_string=tsdb_connection_string,
        )

        self.project.set_model_monitoring_credentials(
            stream_path=mlrun.mlconf.model_endpoint_monitoring.stream_connection,
            tsdb_connection=tsdb_connection_string,
=======
    def test_get_model_endpoint_metrics(self):
        tsdb_client = mlrun.model_monitoring.get_tsdb_connector(
            project=self.project_name,
            tsdb_connection_string=mlrun.mlconf.model_endpoint_monitoring.tsdb_connection,
        )
        self.project.set_model_monitoring_credentials(
            stream_path=mlrun.mlconf.model_endpoint_monitoring.stream_connection,
            tsdb_connection=mlrun.mlconf.model_endpoint_monitoring.tsdb_connection,
>>>>>>> dc97a96b
        )
        db = mlrun.get_run_db()
        model_endpoint = self._mock_random_endpoint("testing")
        model_endpoint = db.create_model_endpoint(model_endpoint)

        model_endpoint2 = self._mock_random_endpoint("testing2")
        model_endpoint2 = db.create_model_endpoint(model_endpoint2)

        mep_uid = model_endpoint.metadata.uid
        mep2_uid = model_endpoint2.metadata.uid

        try:
            tsdb_client.create_tables()
            tsdb_client.write_application_event(
                self._generate_event(endpoint_id=mep_uid, event_name="result1")
            )
            tsdb_client.write_application_event(
                self._generate_event(endpoint_id=mep_uid, event_name="result2")
            )
            tsdb_client.write_application_event(
                self._generate_event(endpoint_id=mep_uid, event_name="result3")
            )
            tsdb_client.write_application_event(
                self._generate_event(
                    endpoint_id=mep_uid, event_name="metric1", event_kind="metric"
                ),
                kind=mm_constants.WriterEventKind.METRIC,
            )
            tsdb_client.write_application_event(
                self._generate_event(endpoint_id=mep2_uid, event_name="result3")
            )
            tsdb_client.write_application_event(
                self._generate_event(endpoint_id=mep2_uid, event_name="result4")
            )
            tsdb_client.write_application_event(
                self._generate_event(
                    endpoint_id=mep2_uid, event_name="metric1", event_kind="metric"
                ),
                kind=mm_constants.WriterEventKind.METRIC,
            )
            expected_for_mep1 = [
                "invocations",
                "metric1",
                "result1",
                "result2",
                "result3",
            ]
            expected_for_mep2 = ["invocations", "metric1", "result3", "result4"]

            income_events_mep1 = self._run_db.get_model_endpoint_monitoring_metrics(
                project=self.project.name, endpoint_id=mep_uid
            )
            assert expected_for_mep1 == sorted(
                [event.name for event in income_events_mep1]
            )

            # separation:
            income_events_by_endpoint = self._run_db.get_metrics_by_multiple_endpoints(
                project=self.project.name, endpoint_ids=[mep_uid, mep2_uid]
            )

            result_for_mep1 = [
                event.name for event in income_events_by_endpoint[mep_uid]
            ]
            assert expected_for_mep1 == sorted(result_for_mep1)

            result_for_mep2 = [
                event.name for event in income_events_by_endpoint[mep2_uid]
            ]
            assert expected_for_mep2 == sorted(result_for_mep2)

            # intersection:
            intersection_events_by_type = (
                self._run_db.get_metrics_by_multiple_endpoints(
                    project=self.project.name,
                    endpoint_ids=[mep_uid, mep2_uid],
                    events_format=mm_constants.GetEventsFormat.INTERSECTION,
                )
            )
            metrics_key = mm_constants.INTERSECT_DICT_KEYS[
                mm_constants.ModelEndpointMonitoringMetricType.METRIC
            ]
            results_key = mm_constants.INTERSECT_DICT_KEYS[
                mm_constants.ModelEndpointMonitoringMetricType.RESULT
            ]
            assert ["invocations", "metric1"] == sorted(
                [metric.name for metric in intersection_events_by_type[metrics_key]]
            )
            assert ["result3"] == sorted(
                [result.name for result in intersection_events_by_type[results_key]]
            )

            # get nonexistent MEP IDs:
            result_for_non_exist = self._run_db.get_model_endpoint_monitoring_metrics(
                project=self.project.name, endpoint_id="not_exist", type="results"
            )
            assert result_for_non_exist == []

            result_for_non_exist = self._run_db.get_metrics_by_multiple_endpoints(
                project=self.project.name, endpoint_ids=["not_exist"], type="results"
            )
            assert result_for_non_exist == {"not_exist": []}

            intersection_results_for_non_exist = (
                self._run_db.get_metrics_by_multiple_endpoints(
                    project=self.project.name,
                    endpoint_ids=["not_exist", "not_exist2"],
                    events_format=mm_constants.GetEventsFormat.INTERSECTION,
                    type="results",
                )
            )
            assert intersection_results_for_non_exist[results_key] == []

        finally:
            tsdb_client.delete_tsdb_resources()

    @pytest.mark.parametrize("by_uid", [True, False])
    def test_clear_endpoint(self, by_uid):
        """Validates the process of create and delete a basic model endpoint"""
        db = mlrun.get_run_db()
        model_endpoint = self._mock_random_endpoint("testing")
        db.create_model_endpoint(model_endpoint)
        endpoint_response = db.get_model_endpoint(
            name=model_endpoint.metadata.name,
            project=model_endpoint.metadata.project,
            function_name=model_endpoint.spec.function_name,
            function_tag=model_endpoint.spec.function_tag,
        )
        assert endpoint_response
        assert endpoint_response.metadata.name == model_endpoint.metadata.name

        if by_uid:
            attributes = {"endpoint_id": endpoint_response.metadata.uid}
        else:
            attributes = {
                "function_name": endpoint_response.spec.function_name,
                "function_tag": endpoint_response.spec.function_tag,
            }

        db.delete_model_endpoint(
            name=endpoint_response.metadata.name,
            project=endpoint_response.metadata.project,
            **attributes,
        )

        # test for existence with "underlying layers" functions
        with pytest.raises(mlrun.errors.MLRunNotFoundError):
            db.get_model_endpoint(
                name=endpoint_response.metadata.name,
                project=endpoint_response.metadata.project,
                **attributes,
            )

    def test_store_endpoint_update_existing(self):
        """Validates the process of create and update a basic model endpoint"""

        model_endpoint = self._mock_random_endpoint(
            "testing",
            function_name="function1",
            function_tag=None,  # latest is the default
        )
        db = mlrun.get_run_db()

        db.create_model_endpoint(model_endpoint=model_endpoint)

        endpoint_before_update = db.get_model_endpoint(
            project=model_endpoint.metadata.project,
            name=model_endpoint.metadata.name,
            function_name=model_endpoint.spec.function_name,
            function_tag="latest",
        )

        assert endpoint_before_update.status.monitoring_mode == "enabled"
        assert endpoint_before_update.spec.model_class == "modelcc"

        # Create attributes dictionary according to the required format
        attributes = {
            "monitoring_mode": "disabled",
            "model_class": "modelcc-2",
        }
        db.patch_model_endpoint(
            name=endpoint_before_update.metadata.name,
            project=endpoint_before_update.metadata.project,
            endpoint_id=endpoint_before_update.metadata.uid,
            attributes=attributes,
        )
        endpoint_after_update = db.get_model_endpoint(
            project=endpoint_before_update.metadata.project,
            endpoint_id=endpoint_before_update.metadata.uid,
            name=endpoint_before_update.metadata.name,
        )
        assert endpoint_after_update.status.monitoring_mode == "disabled"
        assert endpoint_after_update.spec.model_class == "modelcc-2"

        attributes = {
            "monitoring_mode": "enabled",
            "model_class": "modelcc-3",
        }
        db.patch_model_endpoint(
            name=endpoint_before_update.metadata.name,
            project=endpoint_before_update.metadata.project,
            attributes=attributes,
            function_name="function1",
            function_tag="latest",
        )
        endpoint_after_update = db.get_model_endpoint(
            project=endpoint_before_update.metadata.project,
            endpoint_id=endpoint_before_update.metadata.uid,
            name=endpoint_before_update.metadata.name,
        )
        assert endpoint_after_update.status.monitoring_mode == "enabled"
        assert endpoint_after_update.spec.model_class == "modelcc-3"

    def test_list_endpoints_on_empty_project(self):
        endpoints_out = self.project.list_model_endpoints()
        assert len(endpoints_out.endpoints) == 0

    def test_list_endpoints_without_creds(self):
        # empty project
        endpoints_out = self.project.list_model_endpoints()
        assert len(endpoints_out.endpoints) == 0

        # add endpoint
        db = mlrun.get_run_db()
        model_endpoint = self._mock_random_endpoint("testing")
        db.create_model_endpoint(model_endpoint)

        # list endpoints without credentials
        endpoints_out = self.project.list_model_endpoints()
        assert len(endpoints_out.endpoints) == 1

    def test_list_endpoints(self):
        db = mlrun.get_run_db()

        number_of_endpoints = 5
        endpoints_in = [
            self._mock_random_endpoint(f"testing-{i}")
            for i in range(number_of_endpoints)
        ]

        for endpoint in endpoints_in:
            db.create_model_endpoint(endpoint)

        endpoints_out = self.project.list_model_endpoints().endpoints

        in_endpoint_names = set(map(lambda e: e.metadata.name, endpoints_in))
        out_endpoint_names = set(map(lambda e: e.metadata.name, endpoints_out))

        endpoints_intersect = in_endpoint_names.intersection(out_endpoint_names)
        assert len(endpoints_intersect) == number_of_endpoints

    def test_list_endpoints_filter(self):
        number_of_endpoints = 5
        db = mlrun.get_run_db()

        # access_key = auth_info.data_session
        for i in range(number_of_endpoints):
            endpoint = self._mock_random_endpoint(
                name=f"testing-{i}", function_tag=None
            )

            if i < 1:
                endpoint.spec.model_name = "filterme"
                endpoint.spec.function_tag = "v45"
            if i < 2:
                endpoint.metadata.name = "test-filter"
                endpoint.spec.function_name = "filter_function"

            if i < 4:
                endpoint.metadata.labels = {"filtermex": "1", "filtermey": "2"}

            db.create_model_endpoint(model_endpoint=endpoint)

        all_meps = self.project.list_model_endpoints()
        assert len(all_meps.endpoints) == number_of_endpoints

        filter_model = self.project.list_model_endpoints(model_name="filterme")
        assert len(filter_model.endpoints) == 1

        filter_functions = self.project.list_model_endpoints(
            function_name="filter_function", function_tag="v45"
        )
        assert len(filter_functions.endpoints) == 1

        filter_functions = self.project.list_model_endpoints(
            function_name="filter_function", function_tag="latest"
        )
        assert len(filter_functions.endpoints) == 1

        filter_functions_latest = self.project.list_model_endpoints(
            name="test-filter", latest_only=True
        )
        assert len(filter_functions_latest.endpoints) == 2

        filter_labels = db.list_model_endpoints(
            self.project_name, labels=["filtermex=1"]
        )
        assert len(filter_labels.endpoints) == 4

        filter_labels = db.list_model_endpoints(
            self.project_name, labels=["filtermex=1", "filtermey=2"]
        )
        assert len(filter_labels.endpoints) == 4

        filter_labels = db.list_model_endpoints(
            self.project_name, labels=["filtermey=2"]
        )
        assert len(filter_labels.endpoints) == 4

    @pytest.mark.parametrize("creation_strategy", ["archive", "inplace", "overwrite"])
    def test_creation_strategy(self, creation_strategy):
        db = mlrun.get_run_db()
        model_endpoint = self._mock_random_endpoint("testing", model_name="model-1")
        db.create_model_endpoint(model_endpoint, creation_strategy)
        model_endpoint = self._mock_random_endpoint("testing", model_name="model-2")
        db.create_model_endpoint(model_endpoint, creation_strategy)

        endpoints_out = self.project.list_model_endpoints().endpoints
        if creation_strategy == mm_constants.ModelEndpointCreationStrategy.ARCHIVE:
            assert len(endpoints_out) == 2
            endpoints_out = self.project.list_model_endpoints(
                latest_only=True
            ).endpoints

        assert len(endpoints_out) == 1
        assert endpoints_out[0].spec.model_name == "model-2"

        mep = mlrun.get_run_db().get_model_endpoint(
            project=endpoints_out[0].metadata.project,
            name=endpoints_out[0].metadata.name,
            endpoint_id=endpoints_out[0].metadata.uid,
            feature_analysis=True,
        )

        assert mep.status.drift_measures_timestamp is not None
        assert mep.status.current_stats_timestamp is not None

    def _mock_random_endpoint(
        self,
        name: str,
        function_name: Optional[str] = "function-1",
        function_uid: Optional[str] = None,
        function_tag: Optional[str] = "v1",
        model_name: Optional[str] = None,
        model_uid: Optional[str] = None,
    ) -> mlrun.common.schemas.model_monitoring.ModelEndpoint:
        def random_labels():
            return {
                f"{choice(string.ascii_letters)}": randint(0, 100) for _ in range(1, 5)
            }

        return mlrun.common.schemas.model_monitoring.ModelEndpoint(
            metadata=mlrun.common.schemas.model_monitoring.ModelEndpointMetadata(
                name=name,
                project=self.project_name,
                labels=random_labels(),
            ),
            spec=mlrun.common.schemas.model_monitoring.ModelEndpointSpec(
                function_name=function_name,
                function_tag=function_tag,
                function_uid=function_uid,
                model_name=model_name,
                model_uid=model_uid,
                model_class="modelcc",
                model_tag="latest",
            ),
            status=mlrun.common.schemas.model_monitoring.ModelEndpointStatus(
                monitoring_mode=mlrun.common.schemas.model_monitoring.ModelMonitoringMode.enabled,
            ),
        )


@TestMLRunSystem.skip_test_if_env_not_configured
@pytest.mark.enterprise
@pytest.mark.model_monitoring
class TestBasicModelMonitoring(TestMLRunSystem):
    """Deploy and apply monitoring on a basic pre-trained model"""

    project_name = "pr-basic-model-monitoring"
    # Set image to "<repo>/mlrun:<tag>" for local testing
    image: Optional[str] = None

    @pytest.mark.timeout(540)
    def test_basic_model_monitoring(self) -> None:
        # Main validations:
        # 1 - a single model endpoint is created
        # 2 - model name, tag and values are recorded as expected under the model endpoint
        # 3 - stream metrics are recorded as expected under the model endpoint
        # 4 - test on both SQL and KV store targets

        # Deploy Model Servers
        project = self.project

        project.set_model_monitoring_credentials(
            stream_path=mlrun.mlconf.model_endpoint_monitoring.stream_connection,
            tsdb_connection=mlrun.mlconf.model_endpoint_monitoring.tsdb_connection,
            replace_creds=True,  # remove once ML-7501 is resolved
        )

        iris = load_iris()
        train_set = pd.DataFrame(
            iris["data"],
            columns=[
                "sepal_length_cm",
                "sepal_width_cm",
                "petal_length_cm",
                "petal_width_cm",
            ],
        )

        # Import the serving function from the function hub
        serving_fn = mlrun.import_function(
            "hub://v2-model-server", project=self.project_name
        ).apply(mlrun.runtimes.mounts.auto_mount())
        # enable model monitoring
        serving_fn.set_tracking()
        project.enable_model_monitoring(
            deploy_histogram_data_drift_app=False,
            **({} if self.image is None else {"image": self.image}),
        )

        model_name = "sklearn_RandomForestClassifier"
        tag = "some-tag"
        labels = {"framework": "sklearn", "mylabel": "l1"}

        # Upload the model through the projects API so that it is available to the serving function
        model_obj = project.log_model(
            model_name,
            model_dir=str(self.assets_path),
            model_file="model.pkl",
            training_set=train_set,
            artifact_path=f"v3io:///projects/{project.metadata.name}",
            tag=tag,
            labels=labels,
        )
        # Add the model to the serving function's routing spec
        serving_fn.add_model(
            model_name,
            model_path=project.get_artifact_uri(
                key=model_name, category="model", tag=tag
            ),
        )
        if self.image is not None:
            serving_fn.spec.image = serving_fn.spec.build.image = self.image

        # Deploy the function
        serving_fn.deploy()

        # Simulating valid requests
        iris_data = iris["data"].tolist()

        for _ in range(102):
            data_point = choice(iris_data)
            serving_fn.invoke(
                f"v2/models/{model_name}/infer", json.dumps({"inputs": [data_point]})
            )
            sleep(choice([0.01, 0.04]))

        sleep(15)
        endpoints_list = mlrun.get_run_db().list_model_endpoints(self.project_name)
        assert len(endpoints_list.endpoints) == 1

        endpoint = endpoints_list.endpoints[0]

        assert not endpoint.spec.feature_stats

        self._assert_model_endpoint_tags_and_labels(
            endpoint=endpoint,
            model_name=model_name,
            tag=["some-tag", "latest"],
            labels=labels,
        )
        self._assert_model_uri(model_obj=model_obj, endpoint=endpoint)

        metrics = mlrun.get_run_db().get_model_endpoint_monitoring_metrics(
            self.project_name, endpoint.metadata.uid
        )
        assert len(metrics) == 1
        expected_metric_fqn = f"{endpoint.metadata.uid}.mlrun-infra.result.invocations"
        metric_fqn = get_result_instance_fqn(
            model_endpoint_id=endpoint.metadata.uid,
            app_name=metrics[0].app,
            result_name=metrics[0].name,
        )
        assert metric_fqn == expected_metric_fqn

    def _assert_model_uri(
        self,
        model_obj: mlrun.artifacts.ModelArtifact,
        endpoint: mlrun.common.schemas.ModelEndpoint,
    ) -> None:
        assert endpoint.spec.model_uri == mlrun.datastore.get_store_uri(
            kind=mlrun.utils.helpers.StorePrefix.Model,
            uri=generate_artifact_uri(
                project=model_obj.project,
                key=model_obj.key,
                iter=model_obj.iter,
                tree=model_obj.tree,
            ),
        )

    def _assert_model_endpoint_tags_and_labels(
        self,
        endpoint: mlrun.common.schemas.ModelEndpoint,
        model_name: str,
        tag: list[str],
        labels: dict[str, str],
    ) -> None:
        assert endpoint.metadata.labels == labels
        assert endpoint.spec.model_name == model_name
        assert endpoint.spec.model_tag == tag


@pytest.mark.skip(reason="Chronically fails, see ML-5820")
@TestMLRunSystem.skip_test_if_env_not_configured
class TestModelMonitoringRegression(TestMLRunSystem):
    """Train, deploy and apply monitoring on a regression model"""

    project_name = "pr-regression-model-monitoring"

    # TODO: Temporary skip this test on open source until fixed
    @pytest.mark.enterprise
    @pytest.mark.model_monitoring
    @pytest.mark.timeout(200)
    def test_model_monitoring_with_regression(self):
        # Main validations:
        # 1 - model monitoring feature is created according to the feature vector instead of a model object when
        #     inputs are missing
        # 2 - access key secret within the model monitoring batch job
        # 3 - scheduling policy of the batch job

        # Load boston housing pricing dataset
        diabetes_data = load_diabetes()
        train_set = pd.DataFrame(
            diabetes_data.data, columns=diabetes_data.feature_names
        ).reset_index()
        train_set.rename({"index": "patient_id"}, axis=1, inplace=True)

        # Load target dataset
        target_set = pd.DataFrame(
            diabetes_data.target, columns=["target"]
        ).reset_index()
        target_set.rename({"index": "patient_id"}, axis=1, inplace=True)

        # Create feature sets for both the features and the labels
        diabetes_set = mlrun.feature_store.FeatureSet(
            "diabetes-set", entities=["patient_id"]
        )
        label_set = mlrun.feature_store.FeatureSet(
            "target-set", entities=["patient_id"]
        )

        # Ingest data
        diabetes_set.ingest(train_set)
        label_set.ingest(target_set, targets=[mlrun.datastore.targets.ParquetTarget()])

        # Define feature vector and save it to MLRun's feature store DB
        fv = mlrun.feature_store.FeatureVector(
            "diabetes-features",
            features=["diabetes-set.*"],
            label_feature="target-set.target",
        )
        fv.save()

        assert (
            fv.uri == f"store://feature-vectors/{self.project_name}/diabetes-features"
        )

        # Request (get or create) the offline dataset from the feature store and save to a parquet target
        mlrun.feature_store.get_offline_features(
            fv, target=mlrun.datastore.targets.ParquetTarget()
        )

        # Train the model using the auto trainer from the hub
        train = mlrun.import_function("hub://auto-trainer", new_name="train")
        train.deploy()
        model_class = "sklearn.linear_model.LinearRegression"
        model_name = "diabetes_model"
        label_columns = "target"

        train_run = train.run(
            inputs={"dataset": fv.uri},
            params={
                "model_class": model_class,
                "model_name": model_name,
                "label_columns": label_columns,
                "train_test_split_size": 0.2,
            },
            handler="train",
        )

        # Remove features from model obj and set feature vector uri
        db = mlrun.get_run_db()
        model_obj: mlrun.artifacts.ModelArtifact = (
            mlrun.datastore.store_resources.get_store_resource(
                train_run.outputs["model"], db=db
            )
        )
        model_obj.inputs = []
        model_obj.feature_vector = fv.uri + ":latest"
        mlrun.artifacts.model.update_model(model_obj)

        # Set the serving topology to simple model routing
        # with data enrichment and imputing from the feature vector
        serving_fn = mlrun.import_function("hub://v2-model-server", new_name="serving")
        serving_fn.set_topology(
            "router",
            mlrun.serving.routers.EnrichmentModelRouter(
                feature_vector_uri=str(fv.uri), impute_policy={"*": "$mean"}
            ),
        )
        serving_fn.add_model("diabetes_model", model_path=train_run.outputs["model"])

        # Enable model monitoring
        serving_fn.set_tracking()

        # Deploy the serving function
        serving_fn.deploy()

        # Validate that the model monitoring batch access key is replaced with an internal secret
        batch_function = mlrun.get_run_db().get_function(
            name="model-monitoring-batch", project=self.project_name
        )
        batch_access_key = batch_function["metadata"]["credentials"]["access_key"]
        auth_secret = mlrun.mlconf.secret_stores.kubernetes.auth_secret_name.format(
            hashed_access_key=""
        )
        assert batch_access_key.startswith(
            mlrun.model.Credentials.secret_reference_prefix + auth_secret
        )

        # Validate a single endpoint
        endpoints_list = mlrun.get_run_db().list_model_endpoints(self.project_name)
        assert len(endpoints_list) == 1

        # Validate monitoring mode
        model_endpoint = endpoints_list[0]
        assert (
            model_endpoint.spec.monitoring_mode
            == mlrun.common.schemas.model_monitoring.ModelMonitoringMode.enabled.value
        )

        # Validate tracking policy
        batch_job = db.get_schedule(
            project=self.project_name, name="model-monitoring-batch"
        )
        assert batch_job.cron_trigger.hour == "*/3"

        # TODO: uncomment the following assertion once the auto trainer function
        #  from mlrun hub is upgraded to 1.0.8
        # assert len(model_obj.spec.feature_stats) == len(
        #     model_endpoint.spec.feature_names
        # ) + len(model_endpoint.spec.label_names)

        # Validate monitoring feature set URI
        monitoring_feature_set = mlrun.feature_store.get_feature_set(
            model_endpoint.status.monitoring_feature_set_uri
        )

        expected_uri = (
            f"store://feature-sets/{self.project_name}/monitoring-"
            f"{serving_fn.metadata.name}-{model_name}-latest:{model_endpoint.metadata.uid}_"
        )
        assert expected_uri == monitoring_feature_set.uri


@pytest.mark.skip(reason="Chronically fails, see ML-5820")
@TestMLRunSystem.skip_test_if_env_not_configured
@pytest.mark.enterprise
@pytest.mark.model_monitoring
class TestVotingModelMonitoring(TestMLRunSystem):
    """Train, deploy and apply monitoring on a voting ensemble router with 3 models"""

    project_name = "pr-voting-model-monitoring"

    @pytest.mark.timeout(300)
    def test_model_monitoring_voting_ensemble(self):
        # Main validations:
        # 1 - model monitoring feature set is created with the relevant features and target
        # 2 - deployment status of monitoring stream nuclio function
        # 3 - model endpoints types for both children and router
        # 4 - metrics and drift status per model endpoint
        # 5 - invalid records are considered in the aggregated error count value
        # 6 - KV schema file is generated as expected

        simulation_time = 120  # 120 seconds to allow tsdb batching

        iris = load_iris()
        columns = [
            "sepal_length_cm",
            "sepal_width_cm",
            "petal_length_cm",
            "petal_width_cm",
        ]

        label_column = "label"

        # preparing training set
        train_set = pd.DataFrame(
            iris["data"],
            columns=columns,
        )

        train_set[label_column] = iris["target"]
        # store training set as parquet which will be used in the training function
        path = "v3io:///bigdata/bla.parquet"
        fsys = fsspec.filesystem(v3iofs.fs.V3ioFS.protocol)
        train_set.to_parquet(path=path, filesystem=fsys)

        # Deploy Model Servers
        # Use the following code to deploy a model server in the Iguazio instance.

        # Import the serving function from the function hub
        serving_fn = mlrun.import_function(
            "hub://v2-model-server", project=self.project_name
        ).apply(mlrun.runtimes.mounts.auto_mount())

        serving_fn.set_topology(
            "router", "mlrun.serving.VotingEnsemble", name="VotingEnsemble"
        )

        # enable model monitoring
        serving_fn.set_tracking()

        # define different models
        model_names = {
            "sklearn_RandomForestClassifier": "sklearn.ensemble.RandomForestClassifier",
            "sklearn_LogisticRegression": "sklearn.linear_model.LogisticRegression",
            "sklearn_AdaBoostClassifier": "sklearn.ensemble.AdaBoostClassifier",
        }

        # Import the auto trainer function from the hub (hub://)
        train = mlrun.import_function("hub://auto-trainer")

        for name, pkg in model_names.items():
            # Run the function and specify input dataset path and some parameters (algorithm and label column name)
            train_run = train.run(
                name=name,
                inputs={"dataset": path},
                params={"model_class": pkg, "label_columns": label_column},
            )

            # Add the model to the serving function's routing spec
            serving_fn.add_model(name, model_path=train_run.outputs["model"])

        # Enable model monitoring
        serving_fn.deploy()

        # checking that monitoring feature sets were created
        fs_list = mlrun.get_run_db().list_feature_sets()
        assert len(fs_list) == 3

        # validate monitoring feature set features and target
        m_fs = fs_list[0]
        assert list(m_fs.spec.features.keys()) == columns + ["label"]
        assert m_fs.status.to_dict()["targets"][0]["kind"] == "parquet"

        # checking that stream processing and batch monitoring were successfully deployed
        mlrun.get_run_db().get_schedule(self.project_name, "model-monitoring-batch")

        # get the runtime object and check the build process of the monitoring stream
        base_runtime = BaseRuntime(
            BaseMetadata(
                name="model-monitoring-stream", project=self.project_name, tag=""
            )
        )

        # Wait 20 sec if model monitoring stream function is still in building process
        mlrun.utils.helpers.retry_until_successful(
            2,
            20,
            self._logger,
            False,
            self._check_monitoring_building_state,
            base_runtime=base_runtime,
        )

        # invoke the model before running the model monitoring batch job
        iris_data = iris["data"].tolist()

        # Simulating invalid request
        invalid_input = ["n", "s", "o", "-"]
        with pytest.raises(RuntimeError):
            serving_fn.invoke(
                "v2/models/VotingEnsemble/infer",
                json.dumps({"inputs": [invalid_input]}),
            )

        # Simulating valid requests
        t_end = monotonic() + simulation_time
        start_time = datetime.now(timezone.utc)
        data_sent = 0
        while monotonic() < t_end:
            data_point = choice(iris_data)
            serving_fn.invoke(
                "v2/models/VotingEnsemble/infer", json.dumps({"inputs": [data_point]})
            )
            sleep(uniform(0.2, 0.3))
            data_sent += 1

        # sleep to allow TSDB to be written (10/m)
        sleep(20)

        mlrun.get_run_db().invoke_schedule(self.project_name, "model-monitoring-batch")
        # it can take ~1 minute for the batch pod to finish running
        sleep(60)

        # Check that the KV schema has been generated as expected
        self._check_kv_schema_file()

        tsdb_path = f"/pipelines/{self.project_name}/model-endpoints/events/"
        client = get_frames_client(
            token=os.environ.get("V3IO_ACCESS_KEY"),
            address=os.environ.get("V3IO_FRAMESD"),
            container="users",
        )

        # checking top level methods
        top_level_endpoints = mlrun.get_run_db().list_model_endpoints(
            self.project_name, top_level=True
        )

        assert len(top_level_endpoints) == 1
        assert (
            top_level_endpoints[0].status.endpoint_type
            == mlrun.common.schemas.model_monitoring.EndpointType.ROUTER
        )

        children_list = top_level_endpoints[0].status.children_uids
        assert len(children_list) == len(model_names)

        endpoints_children_list = mlrun.get_run_db().list_model_endpoints(
            self.project_name, uids=children_list
        )
        assert len(endpoints_children_list) == len(model_names)
        for child in endpoints_children_list:
            assert (
                child.status.endpoint_type
                == mlrun.common.schemas.model_monitoring.EndpointType.LEAF_EP
            )

        # list model endpoints and perform analysis for each endpoint
        endpoints_list = mlrun.get_run_db().list_model_endpoints(self.project_name)

        for endpoint in endpoints_list:
            # Validate that the model endpoint record has been updated through the stream process
            assert endpoint.status.first_request != endpoint.status.last_request
            data = client.read(
                backend="tsdb",
                table=tsdb_path,
                filter=f"endpoint_id=='{endpoint.metadata.uid}'",
            )
            assert data.empty is False

            if (
                endpoint.status.endpoint_type
                == mlrun.common.schemas.model_monitoring.EndpointType.LEAF_EP
            ):
                assert (
                    datetime.fromisoformat(endpoint.status.first_request) >= start_time
                )
                assert datetime.fromisoformat(
                    endpoint.status.last_request
                ) <= start_time + timedelta(0, simulation_time)
                assert endpoint.status.drift_status == "NO_DRIFT"
                endpoint_with_details = mlrun.get_run_db().get_model_endpoint(
                    self.project_name,
                    name=endpoint.metadata.name,
                    endpoint_id=endpoint.metadata.uid,
                    feature_analysis=True,
                )
                drift_measures = endpoint_with_details.status.drift_measures
                measures = [
                    "tvd_sum",
                    "tvd_mean",
                    "hellinger_sum",
                    "hellinger_mean",
                    "kld_sum",
                    "kld_mean",
                ]
                stuff_for_each_column = ["tvd", "hellinger", "kld"]
                # feature analysis (details dashboard)
                for feature in columns:
                    assert feature in drift_measures
                    calcs = drift_measures[feature]
                    for calc in stuff_for_each_column:
                        assert calc in calcs
                        assert isinstance(calcs[calc], float)
                expected = endpoint_with_details.status.feature_stats
                for feature in columns:
                    assert feature in expected
                    assert (
                        expected[feature]["min"]
                        <= expected[feature]["mean"]
                        <= expected[feature]["max"]
                    )
                actual = endpoint_with_details.status.current_stats
                for feature in columns:
                    assert feature in actual
                    assert (
                        actual[feature]["min"]
                        <= actual[feature]["mean"]
                        <= actual[feature]["max"]
                    )
                # overall drift analysis (details dashboard)
                for measure in measures:
                    assert measure in drift_measures
                    assert isinstance(drift_measures[measure], float)

                # Validate error count value
                assert endpoint.status.error_count == 1

    def _check_monitoring_building_state(self, base_runtime):
        # Check if model monitoring stream function is ready
        stat = mlrun.get_run_db().get_builder_status(base_runtime)
        assert base_runtime.status.state == "ready", stat

    def _check_kv_schema_file(self):
        """Check that the KV schema has been generated as expected"""

        # Initialize V3IO client object that will be used to retrieve the KV schema
        client = mlrun.utils.v3io_clients.get_v3io_client(
            endpoint=mlrun.mlconf.v3io_api
        )

        # Get the schema raw object
        schema_raw = client.object.get(
            container="users",
            path=f"pipelines/{self.project_name}/model-endpoints/endpoints/.#schema",
            access_key=os.environ.get("V3IO_ACCESS_KEY"),
        )

        # Convert the content into a dict
        schema = json.loads(schema_raw.body)

        # Validate the schema key value
        assert schema["key"] == mlrun.common.schemas.model_monitoring.EventFieldType.UID

        # Create a new dictionary of field_name:field_type out of the schema dictionary
        fields_dict = {item["name"]: item["type"] for item in schema["fields"]}

        # Validate the type of several keys
        assert fields_dict["error_count"] == "long"
        assert fields_dict["function_uri"] == "string"
        assert fields_dict["endpoint_type"] == "string"
        assert fields_dict["active"] == "boolean"


@TestMLRunSystem.skip_test_if_env_not_configured
@pytest.mark.enterprise
@pytest.mark.model_monitoring
class TestBatchDrift(TestMLRunSystem):
    """Record monitoring parquet results and trigger the monitoring batch drift job analysis. This flow tests
    the monitoring process of the batch infer job function that can be imported from the functions hub.
    """

    project_name = "pr-batch-drift"
    # Set image to "<repo>/mlrun:<tag>" for local testing
    image: Optional[str] = None

    def custom_setup(self):
        mlrun.runtimes.utils.global_context.set(None)

    def test_batch_drift(self):
        # Main validations:
        # 1 - Generate new model endpoint record through get_or_create_model_endpoint() within MLRun SDK
        # 2 - Write monitoring parquet result to the relevant context
        # 3 - Register and trigger monitoring batch drift job
        # 4 - Log monitoring artifacts

        # Generate project and context (context will be used for logging the artifacts)
        project = self.project
        context = mlrun.get_or_create_ctx(name="batch-drift-context")

        # Log a model artifact
        iris = load_iris()
        train_set = pd.DataFrame(
            data=np.c_[iris["data"], iris["target"]],
            columns=(
                [
                    "sepal_length_cm",
                    "sepal_width_cm",
                    "petal_length_cm",
                    "petal_width_cm",
                    "p0",
                ]
            ),
        )
        model_name = "sklearn_RandomForestClassifier"
        # Upload the model through the projects API so that it is available to the serving function
        model = project.log_model(
            model_name,
            model_dir=os.path.relpath(self.assets_path),
            model_file="model.pkl",
            training_set=train_set,
            artifact_path=f"v3io:///projects/{project.name}",
            label_column="p0",
        )

        # Deploy model monitoring infra
        project.set_model_monitoring_credentials(
            stream_path=mlrun.mlconf.model_endpoint_monitoring.stream_connection,
            tsdb_connection=mlrun.mlconf.model_endpoint_monitoring.tsdb_connection,
        )
        project.enable_model_monitoring(
            base_period=1,
            deploy_histogram_data_drift_app=True,
            **({} if self.image is None else {"image": self.image}),
            wait_for_deployment=True,
        )

        # Generate a dataframe that will be written as a monitoring parquet
        # This dataframe is basically replacing the result set that is being generated through the batch infer function
        infer_results_df = pd.DataFrame(
            {
                "sepal_length_cm": [-500, -500],
                "sepal_width_cm": [-500, -500],
                "petal_length_cm": [-500, -500],
                "petal_width_cm": [-500, -500],
                "p0": [0, 0],
            }
        )
        infer_results_df[mlrun.common.schemas.EventFieldType.TIMESTAMP] = (
            mlrun.utils.datetime_now()
        )

        # Record results and trigger the monitoring batch job
        model_endpoint = mlrun.model_monitoring.api.record_results(
            project=project.metadata.name,
            model_path=project.get_artifact_uri(
                key=model_name, category="model", tag="latest"
            ),
            model_endpoint_name="batch-drift-test",
            function_name="batch-drift-function",
            context=context,
            infer_results_df=infer_results_df,
        )

        # Wait for the controller, app and writer to complete
        sleep(130)

        model_endpoint = mlrun.model_monitoring.api.get_or_create_model_endpoint(
            project=project.name,
            endpoint_id=model_endpoint.metadata.uid,
            model_endpoint_name="batch-drift-test",
            function_name="batch-drift-function",
        )
        # Validate that model_uri is based on models prefix
        self._validate_model_uri(model_obj=model, model_endpoint=model_endpoint)

        # Validate that the artifacts were logged in the project
        artifacts = project.list_artifacts(
            labels={
                "mlrun/producer-type": "model-monitoring-app",
                "mlrun/app-name": "histogram-data-drift",
                "mlrun/endpoint-id": model_endpoint.metadata.uid,
            }
        )
        assert len(artifacts) == 2
        assert {art["metadata"]["key"] for art in artifacts} == {
            "drift_table_plot",
            "features_drift_results",
        }

    def _validate_model_uri(self, model_obj, model_endpoint):
        model_artifact_uri = mlrun.utils.helpers.generate_artifact_uri(
            project=model_endpoint.metadata.project,
            key=model_obj.key,
            iter=model_obj.iter,
            tree=model_obj.tree,
            uid=model_obj.metadata.uid,
        )

        # Enrich the uri schema with the store prefix
        model_artifact_uri = mlrun.datastore.get_store_uri(
            kind=mlrun.utils.helpers.StorePrefix.Model, uri=model_artifact_uri
        )

        assert model_endpoint.spec.model_uri == model_artifact_uri


@TestMLRunSystem.skip_test_if_env_not_configured
@pytest.mark.enterprise
@pytest.mark.model_monitoring
class TestModelMonitoringKafka(TestMLRunSystem):
    """Deploy a basic iris model configured with kafka stream"""

    brokers = (
        os.environ["MLRUN_SYSTEM_TESTS_KAFKA_BROKERS"]
        if "MLRUN_SYSTEM_TESTS_KAFKA_BROKERS" in os.environ
        and os.environ["MLRUN_SYSTEM_TESTS_KAFKA_BROKERS"]
        else None
    )

    project_name = "pr-kafka-model-monitoring"
    # Set image to "<repo>/mlrun:<tag>" for local testing
    image: Optional[str] = None

    @pytest.mark.timeout(300)
    @pytest.mark.skipif(
        not brokers, reason="MLRUN_SYSTEM_TESTS_KAFKA_BROKERS not defined"
    )
    def test_model_monitoring_with_kafka_stream(self):
        project = self.project

        iris = load_iris()
        train_set = pd.DataFrame(
            iris["data"],
            columns=[
                "sepal_length_cm",
                "sepal_width_cm",
                "petal_length_cm",
                "petal_width_cm",
            ],
        )

        # Import the serving function from the function hub
        serving_fn = mlrun.import_function(
            "hub://v2_model_server", project=self.project_name
        ).apply(mlrun.runtimes.mounts.auto_mount())

        model_name = "sklearn_RandomForestClassifier"

        # Upload the model through the projects API so that it is available to the serving function
        project.log_model(
            model_name,
            model_dir=os.path.relpath(self.assets_path),
            model_file="model.pkl",
            training_set=train_set,
            artifact_path=f"v3io:///projects/{project.metadata.name}",
        )
        # Add the model to the serving function's routing spec
        serving_fn.add_model(
            model_name,
            model_path=project.get_artifact_uri(
                key=model_name, category="model", tag="latest"
            ),
        )

        project.set_model_monitoring_credentials(
            stream_path=f"kafka://{self.brokers}",
            tsdb_connection=mlrun.mlconf.model_endpoint_monitoring.tsdb_connection,
        )

        # enable model monitoring
        serving_fn.set_tracking()

        project.enable_model_monitoring(
            deploy_histogram_data_drift_app=False,
            **({} if self.image is None else {"image": self.image}),
        )
        # Deploy the function
        if self.image is not None:
            serving_fn.spec.image = serving_fn.spec.build.image = self.image
        serving_fn.deploy()

        monitoring_stream_fn = project.get_function("model-monitoring-stream")

        function_config = monitoring_stream_fn.spec.config

        # Validate kakfa stream trigger configurations
        assert function_config["spec.triggers.kafka"]
        assert (
            function_config["spec.triggers.kafka"]["attributes"]["topics"][0]
            == f"monitoring_stream_{self.project_name}"
        )
        assert (
            function_config["spec.triggers.kafka"]["attributes"]["brokers"][0]
            == self.brokers
        )

        import kafka

        # Validate that the topic exist as expected
        consumer = kafka.KafkaConsumer(bootstrap_servers=[self.brokers])
        topics = consumer.topics()
        assert f"monitoring_stream_{self.project_name}" in topics

        # Simulating Requests
        iris_data = iris["data"].tolist()

        for i in range(100):
            data_point = choice(iris_data)
            serving_fn.invoke(
                f"v2/models/{model_name}/infer", json.dumps({"inputs": [data_point]})
            )
            sleep(uniform(0.02, 0.03))

        # Validate that the model endpoint metrics were updated as indication for the sanity of the flow
        model_endpoint = mlrun.get_run_db().list_model_endpoints(
            project=self.project_name
        )[0]

        assert model_endpoint.status.metrics["generic"]["latency_avg_5m"] > 0
        assert model_endpoint.status.metrics["generic"]["predictions_count_5m"] > 0


@TestMLRunSystem.skip_test_if_env_not_configured
@pytest.mark.enterprise
@pytest.mark.model_monitoring
class TestInferenceWithSpecialChars(TestMLRunSystem):
    project_name = "pr-infer-special-chars"
    name_prefix = "infer-monitoring"
    # Set image to "<repo>/mlrun:<tag>" for local testing
    image: Optional[str] = None

    @classmethod
    def custom_setup_class(cls) -> None:
        # todo testsssss
        cls.classif = SVC()
        cls.model_name = "classif_model"
        cls.columns = ["feat 1", "b (C)", "Last   for df "]
        cls.y_name = "class (0-4) "
        cls.num_rows = 20
        cls.num_cols = len(cls.columns)
        cls.num_classes = 5
        cls.x_train, cls.x_test, cls.y_train, cls.y_test = cls._generate_data()
        cls.training_set = cls.x_train.join(cls.y_train)
        cls.test_set = cls.x_test.join(cls.y_test)
        cls.infer_results_df = cls.test_set
        cls.infer_results_df[mlrun.common.schemas.EventFieldType.TIMESTAMP] = (
            mlrun.utils.datetime_now()
        )
        cls.endpoint_id = "5d6ce0e704442c0ac59a933cb4d238baba83bb5d"
        cls.function_name = f"{cls.name_prefix}-function"
        cls._train()

    def custom_setup(self) -> None:
        mlrun.runtimes.utils.global_context.set(None)
        # Set the model monitoring credentials
        self.project.set_model_monitoring_credentials(
            stream_path=mlrun.mlconf.model_endpoint_monitoring.stream_connection,
            tsdb_connection=mlrun.mlconf.model_endpoint_monitoring.tsdb_connection,
        )

    @classmethod
    def _generate_data(cls) -> list[Union[pd.DataFrame, pd.Series]]:
        rng = np.random.default_rng(seed=23)
        x = pd.DataFrame(rng.random((cls.num_rows, cls.num_cols)), columns=cls.columns)
        y = pd.Series(np.arange(cls.num_rows) % cls.num_classes, name=cls.y_name)
        assert cls.num_rows > cls.num_classes
        return train_test_split(x, y, train_size=0.6, random_state=4)

    @classmethod
    def _train(cls) -> None:
        cls.classif.fit(
            cls.x_train,
            cls.y_train,  # pyright: ignore[reportGeneralTypeIssues]
        )

    def _get_monitoring_feature_set(self) -> mlrun.feature_store.FeatureSet:
        model_endpoint = mlrun.get_run_db().get_model_endpoint(
            project=self.project_name, endpoint_id=self.endpoint_id, name="testsssssss"
        )
        return mlrun.feature_store.get_feature_set(
            model_endpoint.status.monitoring_feature_set_uri
        )

    def _test_feature_names(self) -> None:
        feature_set = self._get_monitoring_feature_set()
        features = feature_set.spec.features
        feature_names = [feat.name for feat in features]
        assert feature_names == [
            mlrun.feature_store.api.norm_column_name(feat)
            for feat in self.columns
            + [self.y_name]
            + mm_constants.FeatureSetFeatures.list()
        ]

    def test_inference_feature_set(self) -> None:
        self.project.log_model(  # pyright: ignore[reportOptionalMemberAccess]
            self.model_name,
            body=pickle.dumps(self.classif),
            model_file="classif.pkl",
            framework="sklearn",
            training_set=self.training_set,
            label_column=self.y_name,
        )

        # TODO: activate ad-hoc mode when ML-5792 is done
        # self.project.enable_model_monitoring(
        #     **({} if self.image is None else {"image": self.image}),
        # )

        mlrun.model_monitoring.api.record_results(
            project=self.project_name,
            model_path=self.project.get_artifact_uri(
                key=self.model_name, category="model", tag="latest"
            ),
            model_endpoint_name=f"{self.name_prefix}-test",
            function_name=self.function_name,
            endpoint_id=self.endpoint_id,
            context=mlrun.get_or_create_ctx(name=f"{self.name_prefix}-context"),  # pyright: ignore[reportGeneralTypeIssues]
            infer_results_df=self.infer_results_df,
            # TODO: activate ad-hoc mode when ML-5792 is done
        )

        self._test_feature_names()


@TestMLRunSystem.skip_test_if_env_not_configured
@pytest.mark.enterprise
@pytest.mark.model_monitoring
class TestModelInferenceTSDBRecord(TestMLRunSystem):
    """
    Test that batch inference records results to V3IO TSDB when tracking is
    enabled and the selected model does not have a serving endpoint.
    """

    project_name = "infer-model-tsdb"
    name_prefix = "infer-model-only"
    # Set image to "<repo>/mlrun:<tag>" for local testing
    image: Optional[str] = None

    @classmethod
    def custom_setup_class(cls) -> None:
        dataset = load_iris()
        cls.train_set = pd.DataFrame(
            dataset.data,  # pyright: ignore[reportGeneralTypeIssues]
            columns=[
                "sepal_length_cm",
                "sepal_width_cm",
                "petal_length_cm",
                "petal_width_cm",
            ],
        )
        cls.model_name = "clf_model"

        cls.infer_results_df = cls.train_set.copy()

    def custom_setup(self) -> None:
        mlrun.runtimes.utils.global_context.set(None)

    def _log_model(self) -> str:
        model = self.project.log_model(  # pyright: ignore[reportOptionalMemberAccess]
            self.model_name,
            model_dir=os.path.relpath(self.assets_path),
            model_file="model.pkl",
            training_set=self.train_set,
            artifact_path=f"v3io:///projects/{self.project_name}",
        )
        return model.uri

    @classmethod
    def _test_v3io_tsdb_record(cls) -> None:
        tsdb_client = mlrun.model_monitoring.get_tsdb_connector(
            project=cls.project_name,
            tsdb_connection_string=mlrun.mlconf.model_endpoint_monitoring.tsdb_connection,
        )

        df: pd.DataFrame = tsdb_client._get_records(
            table=mm_constants.V3IOTSDBTables.APP_RESULTS,
            start="now-5m",
            end="now",
        )

        assert not df.empty, "No TSDB data"
        assert (
            len(df) == 1
        ), "Expects a single result from the histogram data drift app in the TSDB"
        assert set(df.application_name) == {
            "histogram-data-drift"
        }, "The application name is different than expected"
        assert df.endpoint_id.nunique() == 1, "Expects a single model endpoint"
        assert set(df.result_name) == {
            "general_drift",
        }, "The result is different than expected"

    def test_record(self) -> None:
        self.project.set_model_monitoring_credentials(
            stream_path=mlrun.mlconf.model_endpoint_monitoring.stream_connection,
            tsdb_connection=mlrun.mlconf.model_endpoint_monitoring.tsdb_connection,
        )
        self.project.enable_model_monitoring(
            base_period=1,
            deploy_histogram_data_drift_app=True,
            **({} if self.image is None else {"image": self.image}),
            wait_for_deployment=True,
        )

        model_uri = self._log_model()

        mlrun.model_monitoring.api.record_results(
            project=self.project_name,
            infer_results_df=self.infer_results_df,
            model_path=model_uri,
            model_endpoint_name=f"{self.name_prefix}-test",
            context=mlrun.get_or_create_ctx(name=f"{self.name_prefix}-context"),  # pyright: ignore[reportGeneralTypeIssues]
            # TODO: activate ad-hoc mode when ML-5792 is done
        )

        sleep(130)

        self._test_v3io_tsdb_record()


@TestMLRunSystem.skip_test_if_env_not_configured
@pytest.mark.enterprise
@pytest.mark.model_monitoring
class TestModelEndpointWithManyFeatures(TestMLRunSystem):
    """Log a model with 500 features and validate the model endpoint feature stats."""

    project_name = "pr-many-features-model-monitoring"

    def test_model_endpoint_with_many_features(self) -> None:
        project = self.project

        project.set_model_monitoring_credentials(
            stream_path=mlrun.mlconf.model_endpoint_monitoring.stream_connection,
            tsdb_connection=mlrun.mlconf.model_endpoint_monitoring.tsdb_connection,
        )

        # Generate a model with 500 features
        x, y = make_classification(n_samples=1000, n_features=500, random_state=42)
        x_train, x_test, y_train, y_test = train_test_split(
            x, y, train_size=0.8, test_size=0.2, random_state=42
        )
        model = LinearRegression()
        model.fit(x_train, y_train)
        x_test = pd.DataFrame(x_test, columns=[f"column_{i}" for i in range(500)])
        y_test = pd.DataFrame(y_test, columns=["label"])
        training_set = pd.concat([x_test, y_test], axis=1)

        model_obj = project.log_model(
            key="model",
            body=pickle.dumps(model),
            model_file="model.pkl",
            training_set=training_set,
            label_column="label",
        )

        # Generate a model endpoint
        model_endpoint = mlrun.model_monitoring.api.get_or_create_model_endpoint(
            project=project.name,
            model_path=model_obj.uri,
            function_name="dummy_func",
            model_endpoint_name="dummy_ep",
        )

        assert len(model_endpoint.spec.feature_stats) == 501<|MERGE_RESOLUTION|>--- conflicted
+++ resolved
@@ -104,33 +104,6 @@
         }
         return data
 
-<<<<<<< HEAD
-    @pytest.mark.skipif(
-        "MLRUN_MODEL_ENDPOINT_MONITORING__TSDB_CONNECTION"
-        not in TestMLRunSystem._get_env_from_file(),
-        reason="MLRUN_MODEL_ENDPOINT_MONITORING__TSDB_CONNECTION not defined",
-    )
-    @pytest.mark.parametrize("use_v3io_tsdb_connector", [True, False])
-    def test_get_model_endpoint_metrics(self, use_v3io_tsdb_connector):
-        if use_v3io_tsdb_connector:
-            tsdb_connection_string = "v3io"
-        else:
-            tsdb_connection_string = (
-                mlrun.mlconf.model_endpoint_monitoring.tsdb_connection
-            )
-            if not tsdb_connection_string.startswith("taosws://"):
-                pytest.skip(
-                    "taosws:// is not set as MLRUN_MODEL_ENDPOINT_MONITORING__TSDB_CONNECTION, skipping."
-                )
-        tsdb_client = mlrun.model_monitoring.get_tsdb_connector(
-            project=self.project_name,
-            tsdb_connection_string=tsdb_connection_string,
-        )
-
-        self.project.set_model_monitoring_credentials(
-            stream_path=mlrun.mlconf.model_endpoint_monitoring.stream_connection,
-            tsdb_connection=tsdb_connection_string,
-=======
     def test_get_model_endpoint_metrics(self):
         tsdb_client = mlrun.model_monitoring.get_tsdb_connector(
             project=self.project_name,
@@ -139,7 +112,6 @@
         self.project.set_model_monitoring_credentials(
             stream_path=mlrun.mlconf.model_endpoint_monitoring.stream_connection,
             tsdb_connection=mlrun.mlconf.model_endpoint_monitoring.tsdb_connection,
->>>>>>> dc97a96b
         )
         db = mlrun.get_run_db()
         model_endpoint = self._mock_random_endpoint("testing")
